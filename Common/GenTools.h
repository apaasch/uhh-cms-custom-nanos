--- conflicted
+++ resolved
@@ -280,10 +280,6 @@
   RVecI best_indices(obj_p4.size(), -1);
   for(int obj_idx = 0; obj_idx<obj_p4.size();obj_idx++){
     best_indices[obj_idx] = MatchGenLepton(obj_p4.at(obj_idx),genLeptons, dR_thr);
-<<<<<<< HEAD
-  }
-  return best_indices;
-=======
   }
   return best_indices;
 }
@@ -302,5 +298,4 @@
     }
   }
   return kind;
->>>>>>> c25dda09
 }