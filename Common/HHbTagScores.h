--- conflicted
+++ resolved
@@ -6,17 +6,10 @@
 inline int PeriodToHHbTagInput (Period period)
 {
     static const std::map<Period, int> periodHHBtag{
-<<<<<<< HEAD
-        { Period::Run2016, 2016 },
-        { Period::Run2016APV, 2016 },
-        { Period::Run2017, 2017 },
-        { Period::Run2018, 2018 },
-=======
         { Period::Run2_2016_HIPM, 2016 },
         { Period::Run2_2016, 2016 },
         { Period::Run2_2017, 2017 },
         { Period::Run2_2018, 2018 },
->>>>>>> c25dda09
     };
     auto iter = periodHHBtag.find(period);
     if (iter == periodHHBtag.end()) {
