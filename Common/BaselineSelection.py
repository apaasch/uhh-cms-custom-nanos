import ROOT
import os
from scipy import stats
import numpy as np
import enum  

initialized = False

def Initialize(loadTF=False, loadHHBtag=False):
    global initialized
    if not initialized:
        import os
        headers_dir = os.path.dirname(os.path.abspath(__file__))
        header_path_GenLepton = os.path.join(headers_dir, "GenLepton.h")
        header_path_Gen = os.path.join(headers_dir, "BaselineGenSelection.h")
        header_path_Reco = os.path.join(headers_dir, "BaselineRecoSelection.h")
        header_path_HHbTag = os.path.join(headers_dir, "HHbTagScores.h")
        ROOT.gInterpreter.Declare(f'#include "{header_path_GenLepton}"')
        ROOT.gInterpreter.Declare(f'#include "{header_path_Gen}"')
        ROOT.gInterpreter.Declare(f'#include "{header_path_Reco}"')
        if(loadTF):
            import RunKit.includeCMSSWlibs as IncludeLibs
            IncludeLibs.includeLibTool("tensorflow")
        if(loadHHBtag):
            ROOT.gInterpreter.Declare(f'#include "{header_path_HHbTag}"')
            ROOT.gROOT.ProcessLine(f'HHBtagWrapper::Initialize("{os.environ["CMSSW_BASE"]}/src/HHTools/HHbtag/models/", 1)')  
        initialized = True

leg_names = [ "Electron", "Muon", "Tau", "boostedTau" ]

channels = [ 'muMu', 'eMu', 'eE', 'muTau', 'eTau', 'tauTau' ] # in order of importance during the channel selection

channelLegs = {
    "eTau": [ "Electron", "Tau" ],
    "muTau": [ "Muon", "Tau" ],
    "tauTau": [ "Tau", "Tau" ],
    "muMu": [ "Muon", "Muon" ],
    "eMu": [ "Electron", "Muon" ],
    "eE": [ "Electron", "Electron" ],
}

class WorkingPointsTauVSmu:
    VLoose = 1
    Loose = 2
    Medium = 3
    Tight = 4

class WorkingPointsTauVSjet:
   VVVLoose = 1
   VVLoose = 2
   VLoose = 3
   Loose = 4
   Medium = 5
   Tight = 6
   VTight = 7
   VVTight = 8

class WorkingPointsTauVSe:
    VVVLoose = 1
    VVLoose = 2
    VLoose = 3
    Loose = 4
    Medium = 5
    Tight = 6
    VTight = 7
    VVTight = 8

class WorkingPointsBoostedTauVSjet:
   VVLoose = 1
   VLoose = 2
   Loose = 3
   Medium = 4
   Tight = 5
   VTight = 6
   VVTight = 7


def DefineGenObjects(df, isData=False, isHH=False, Hbb_AK4mass_mpv=125.):
    if isData:
        df = df.Define("genLeptons", "std::vector<reco_tau::gen_truth::GenLepton>()")
    else:
        df = df.Define("GenPart_daughters", "GetDaughters(GenPart_genPartIdxMother)")
        df = df.Define("genLeptons","""reco_tau::gen_truth::GenLepton::fromNanoAOD(GenPart_pt, GenPart_eta,
                                        GenPart_phi, GenPart_mass, GenPart_genPartIdxMother, GenPart_pdgId,
                                        GenPart_statusFlags, event)""")
    
    for lep in ["Electron", "Muon", "Tau"]:
        df = df.Define(f"{lep}_genMatchIdx",  f"MatchGenLepton({lep}_p4, genLeptons, 0.2)")
    if isData:
        return df

    if isHH:
        df = df.Define("genHttCand", """GetGenHTTCandidate(event, GenPart_pdgId, GenPart_daughters, GenPart_statusFlags,
                                                       GenPart_pt, GenPart_eta, GenPart_phi, GenPart_mass)""")
        df = df.Define("genHbbIdx", """GetGenHBBIndex(event, GenPart_pdgId, GenPart_daughters, GenPart_statusFlags)""")
    for var in ["GenJet", "GenJetAK8"]:
        df = df.Define(f"{var}_idx", f"CreateIndexes({var}_pt.size())")
        df = df.Define(f"{var}_p4", f"GetP4({var}_pt,{var}_eta,{var}_phi,{var}_mass, {var}_idx)")

    df = df.Define("GenJet_b_PF", "abs(GenJet_partonFlavour)==5")
    df = df.Define("GenJetAK8_b_PF", "abs(GenJetAK8_partonFlavour)==5")
    df = df.Define("GenJet_Hbb",f"FindTwoJetsClosestToMPV({Hbb_AK4mass_mpv}, GenJet_p4, GenJet_b_PF)")
    df = df.Define("GenJetAK8_Hbb", "FindGenJetAK8(GenJetAK8_mass, GenJetAK8_b_PF)")
    df = df.Define("genHbb_isBoosted", "GenPart_pt[genHbbIdx]>550")
    return df

def PassGenAcceptance(df):
    return df.Filter("PassGenAcceptance(genHttCand)", "GenHttCand Acceptance")

def GenJetSelection(df):
    df = df.Define("GenJet_B1","GenJet_pt > 20 && abs(GenJet_eta) < 2.5 && GenJet_Hbb")
    df = df.Define("GenJetAK8_B1","GenJetAK8_pt > 170 && abs(GenJetAK8_eta) < 2.5 && GenJetAK8_Hbb")
    return df.Filter("GenJet_idx[GenJet_B1].size()==2 || (GenJetAK8_idx[GenJetAK8_B1].size()==1 && genHbb_isBoosted)", "(One)Two b-parton (Fat)jets at least")

def GenJetHttOverlapRemoval(df):
    for var in ["GenJet", "GenJetAK8"]:
        df = df.Define(f"{var}_B2", f"RemoveOverlaps({var}_p4, {var}_B1,{{{{genHttCand.leg_p4[0], genHttCand.leg_p4[1]}},}}, 2, 0.5)" )
    return df.Filter("GenJet_idx[GenJet_B2].size()==2 || (GenJetAK8_idx[GenJetAK8_B2].size()==1 && genHbb_isBoosted)", "No overlap between genJets and genHttCands")

def RequestOnlyResolvedGenJets(df):
    return df.Filter("GenJet_idx[GenJet_B2].size()==2", "Resolved topology")


def RecoP4(df, syst=None):
    for obj in [ "Electron", "Muon", "Tau", "Jet", "FatJet", "boostedTau" ]:
        syst_name = ''
        if syst!=None and obj in syst:
            syst_name = syst[obj] 
        df = df.Define(f"{obj}_idx", f"CreateIndexes({obj}_pt.size())") \
               .Define(f"{obj}_p4", f"GetP4({obj}_pt{syst_name}, {obj}_eta{syst_name}, {obj}_phi{syst_name}, {obj}_mass{syst_name}, {obj}_idx)")
    for met_obj in ["MET", "PuppiMET", "DeepMETResponseTune", "DeepMETResolutionTune"]:
        syst_name = ''
        if syst!=None and met_obj in syst:
            syst_name = syst[met_obj] 
        df = df.Define(f"{met_obj}_p4", f"LorentzVectorM {met_obj}_p4({met_obj}_pt{syst_name}, 0., {met_obj}_phi{syst_name}, 0.); return {met_obj}_p4;")
    return df

def DefineMETCuts(met_thr, met_collections):
  cut = ' || '.join([f'{v}_p4.pt() > {met_thr}' for v in met_collections ])
  return f"( {cut} )"

    
def RecoLeptonsSelection(df, apply_filter=True):
    df = df.Define("Electron_B0", """
        v_ops::pt(Electron_p4) > 18 && abs(v_ops::eta(Electron_p4)) < 2.3 && abs(Electron_dz) < 0.2 && abs(Electron_dxy) < 0.045
        && (Electron_mvaIso_WP90 || (Electron_mvaNoIso_WP90 && Electron_pfRelIso03_all < 0.5))
    """)

    df = df.Define("Muon_B0", """
        v_ops::pt(Muon_p4) > 18 && abs(v_ops::eta(Muon_p4)) < 2.3 && abs(Muon_dz) < 0.2 && abs(Muon_dxy) < 0.045
        && ( ((Muon_tightId || Muon_mediumId) && Muon_pfRelIso04_all < 0.5) || (Muon_highPtId && Muon_tkRelIso < 0.5) )
    """)

    df = df.Define("Tau_B0", f"""
        v_ops::pt(Tau_p4) > 15 && abs(v_ops::eta(Tau_p4)) < 2.5 && abs(Tau_dz) < 0.2 && Tau_decayMode != 5 && Tau_decayMode != 6
        && (    (    Tau_idDeepTau2017v2p1VSe >= {WorkingPointsTauVSe.VVLoose}
                  && Tau_idDeepTau2017v2p1VSmu >= {WorkingPointsTauVSmu.VLoose}
                  && Tau_idDeepTau2017v2p1VSjet >= {WorkingPointsTauVSjet.VVVLoose} )
             || (    Tau_idDeepTau2018v2p5VSe >= {WorkingPointsTauVSe.VVLoose}
                  && Tau_idDeepTau2018v2p5VSmu >= {WorkingPointsTauVSmu.VLoose}
                  && Tau_idDeepTau2018v2p5VSjet >= {WorkingPointsTauVSjet.VVVLoose} )
           )
    """)

    df = df.Define("boostedTau_B0", f"""
        v_ops::pt(boostedTau_p4) > 40 && abs(v_ops::eta(boostedTau_p4)) < 2.3 && abs(boostedTau_dz) < 0.2 && boostedTau_decayMode != 5
        && boostedTau_decayMode != 6 && boostedTau_idMVAnewDM2017v2 >= {WorkingPointsBoostedTauVSjet.VVLoose}
    """)

    df = df.Define("Electron_B0T", """
        Electron_B0 && (Electron_mvaIso_WP80
                        || (Electron_mvaNoIso_WP80 && Electron_pfRelIso03_all < 0.15))
    """)

    df = df.Define("Muon_B0T", """
        Muon_B0 && ( ((Muon_tightId || Muon_mediumId) && Muon_pfRelIso04_all < 0.15)
                    || (Muon_highPtId && Muon_tkRelIso < 0.15) )
    """)

    df = df.Define("Tau_B0T", f"""
        Tau_B0 && (
                      Tau_idDeepTau2017v2p1VSjet >= {WorkingPointsTauVSjet.Medium}
                   || Tau_idDeepTau2018v2p5VSjet >= {WorkingPointsTauVSjet.Loose} )
    """)

    df = df.Define("boostedTau_B0T", f"""
        boostedTau_B0 && boostedTau_idMVAnewDM2017v2 >= {WorkingPointsBoostedTauVSjet.Medium}
    """)

    met_cuts = DefineMETCuts(80, ["MET", "DeepMETResolutionTune", "DeepMETResponseTune", "PuppiMET" ])

    ch_filters = []
    for leg1_idx in range(len(leg_names)):
        for leg2_idx in range(max(1, leg1_idx), len(leg_names)):
            leg1, leg2 = leg_names[leg1_idx], leg_names[leg2_idx]
            if leg1 == 'Tau' and leg2 == 'boostedTau': continue
            ch_filter = f"{leg1}{leg2}_B0"
            ch_filters.append(ch_filter)
            if leg1 == leg2:
                ch_filter_def = f"{leg1}_idx[{leg1}_B0].size() > 1 && {leg1}_idx[{leg1}_B0T].size() > 0"
            else:
                ch_filter_def = f"""
                    ({leg1}_idx[{leg1}_B0].size() > 0 && {leg2}_idx[{leg2}_B0T].size() > 0)
                    || ({leg1}_idx[{leg1}_B0T].size() > 0 && {leg2}_idx[{leg2}_B0].size() > 0)
                """
            df = df.Define(ch_filter, ch_filter_def)
        ch_filter = f"{leg1}MET_B0"
        ch_filters.append(ch_filter)
        ch_filter_def = f"{leg1}_idx[{leg1}_B0T].size() > 0 && {met_cuts}"
        df = df.Define(ch_filter, ch_filter_def)

    filter_expr = " || ".join(ch_filters)
    if apply_filter:
        return df.Filter(filter_expr, "Reco leptons requirements")
    else:
        return df, filter_expr


def RecoJetAcceptance(df, apply_filter=True):
    df = df.Define("Jet_B1", f"v_ops::pt(Jet_p4)>15 && abs(v_ops::eta(Jet_p4)) < 2.5 && ( Jet_jetId & 2 )")
    df = df.Define("FatJet_B1", "FatJet_msoftdrop > 30 && abs(v_ops::eta(FatJet_p4)) < 2.5")

    df = df.Define("Lepton_p4_B0", "std::vector<RVecLV>{Electron_p4[Electron_B0], Muon_p4[Muon_B0], Tau_p4[Tau_B0]}")
    df = df.Define("Jet_B1T", "RemoveOverlaps(Jet_p4, Jet_B1, Lepton_p4_B0, 2, 0.5)")
    df = df.Define("FatJet_B1T", "RemoveOverlaps(FatJet_p4, FatJet_B1, Lepton_p4_B0, 2, 0.5)")

    filter_expr = "Jet_idx[Jet_B1T].size() >= 1 || FatJet_idx[FatJet_B1T].size() >= 1"
    if apply_filter:
        return df.Filter(filter_expr, "Reco Jet Acceptance")
    else:
        return df, filter_expr


def RecoHttCandidateSelection(df):
    df = df.Define("Electron_iso", "Electron_pfRelIso03_all") \
           .Define("Muon_iso", "Muon_pfRelIso04_all") \
           .Define("Tau_iso", "-Tau_rawDeepTau2017v2p1VSjet")

    df = df.Define("Electron_B2_eTau_1", "Electron_B0 && v_ops::pt(Electron_p4) > 20 && Electron_mvaIso_WP80")
    df = df.Define("Tau_B2_eTau_2", f"""
        Tau_B0 && v_ops::pt(Tau_p4) > 20
        && (Tau_idDeepTau2017v2p1VSe & {WorkingPointsTauVSe.VLoose})
        && (Tau_idDeepTau2017v2p1VSmu & {WorkingPointsTauVSmu.Tight})
    """)

    df = df.Define("Muon_B2_muTau_1", """
        Muon_B0 && v_ops::pt(Muon_p4) > 20 && (   (Muon_tightId && Muon_pfRelIso04_all < 0.15)
                                    || (Muon_highPtId && Muon_tkRelIso < 0.15) )
    """)
    df = df.Define("Tau_B2_muTau_2", f"""
        Tau_B0 && v_ops::pt(Tau_p4) > 20
        && (Tau_idDeepTau2017v2p1VSe & {WorkingPointsTauVSe.VLoose})
        && (Tau_idDeepTau2017v2p1VSmu & {WorkingPointsTauVSmu.Tight})
    """)

    df = df.Define("Tau_B2_tauTau_1", f"""
        Tau_B0 && v_ops::pt(Tau_p4) > 20
        && (Tau_idDeepTau2017v2p1VSe & {WorkingPointsTauVSe.VVLoose})
        && (Tau_idDeepTau2017v2p1VSmu & {WorkingPointsTauVSmu.VLoose})
        && (Tau_idDeepTau2017v2p1VSjet & {WorkingPointsTauVSjet.Medium})
    """)

    df = df.Define("Tau_B2_tauTau_2", f"""
        Tau_B0 && v_ops::pt(Tau_p4) > 20
        && (Tau_idDeepTau2017v2p1VSe & {WorkingPointsTauVSe.VVLoose})
        && (Tau_idDeepTau2017v2p1VSmu & {WorkingPointsTauVSmu.VLoose})
    """)

    df = df.Define("Muon_B2_muMu_1", """
        Muon_B0 && v_ops::pt(Muon_p4) > 20 && (   (Muon_tightId && Muon_pfRelIso04_all < 0.15)
                                    || (Muon_highPtId && Muon_tkRelIso < 0.15) )
    """)
    df = df.Define("Muon_B2_muMu_2", """
        Muon_B0 && v_ops::pt(Muon_p4) > 20 && (   (Muon_tightId && Muon_pfRelIso04_all < 0.3)
                                    || (Muon_highPtId && Muon_tkRelIso < 0.3) )
    """)

    df = df.Define("Electron_B2_eMu_1", """
        Electron_B0 && v_ops::pt(Electron_p4) > 20 && Electron_mvaNoIso_WP80 && Electron_pfRelIso03_all < 0.3
    """)
    df = df.Define("Muon_B2_eMu_2", """
        Muon_B0 && v_ops::pt(Muon_p4) > 20 && (   (Muon_tightId && Muon_pfRelIso04_all < 0.15)
                                    || (Muon_highPtId && Muon_tkRelIso < 0.15) )
    """)

    df = df.Define("Electron_B2_eE_1", """
        Electron_B0 && v_ops::pt(Electron_p4) > 20
        && (Electron_mvaIso_WP80 || Electron_mvaNoIso_WP80 && Electron_pfRelIso03_all < 0.15)
    """)
    df = df.Define("Electron_B2_eE_2", """
        Electron_B0 && v_ops::pt(Electron_p4) > 20 && Electron_mvaNoIso_WP80 && Electron_pfRelIso03_all < 0.3
    """)

    cand_columns = []
    for ch in channels:
        leg1, leg2 = channelLegs[ch]
        cand_column = f"httCands_{ch}"
        df = df.Define(cand_column, f"""
            GetHTTCandidates(Channel::{ch}, 0.4, {leg1}_B2_{ch}_1, {leg1}_p4, {leg1}_iso, {leg1}_charge, {leg1}_genMatchIdx,
                                                 {leg2}_B2_{ch}_2, {leg2}_p4, {leg2}_iso, {leg2}_charge, {leg2}_genMatchIdx)
        """)
        cand_columns.append(cand_column)
    cand_filters = [ f'{c}.size() > 0' for c in cand_columns ]
    df = df.Filter(" || ".join(cand_filters), "Reco Baseline 2")
    cand_list_str = ', '.join([ '&' + c for c in cand_columns])
    return df.Define('httCand', f'GetBestHTTCandidate({{ {cand_list_str} }})')

def ThirdLeptonVeto(df):     
    df = df.Define("Electron_vetoSel",
                   """v_ops::pt(Electron_p4) > 10 && abs(v_ops::eta(Electron_p4)) < 2.5 && abs(Electron_dz) < 0.2 && abs(Electron_dxy) < 0.045
                      && ( Electron_mvaIso_WP90 == true || ( Electron_mvaNoIso_WP90 && Electron_pfRelIso03_all<0.3) )
                     && (httCand.isLeg(Electron_idx, Leg::e)== false)""")
    df = df.Filter("Electron_idx[Electron_vetoSel].size() == 0", "No extra electrons")
    df = df.Define("Muon_vetoSel",
                   """v_ops::pt(Muon_p4) > 10 && abs(v_ops::eta(Muon_p4)) < 2.5 && abs(Muon_dz) < 0.2 && abs(Muon_dxy) < 0.045
                      && ( Muon_mediumId || Muon_tightId ) && Muon_pfRelIso04_all<0.3
                      && (httCand.isLeg(Muon_idx, Leg::mu) == false)""")
    df = df.Filter("Muon_idx[Muon_vetoSel].size() == 0", "No extra muons")
    return df

def RecoJetSelection(df):
    df = df.Define("Jet_B3T", "RemoveOverlaps(Jet_p4, Jet_B1T,{{httCand.leg_p4[0], httCand.leg_p4[1]},}, 2, 0.5)")
    df = df.Define("FatJet_B3T", "RemoveOverlaps(FatJet_p4, FatJet_B1T,{{httCand.leg_p4[0], httCand.leg_p4[1]},}, 2, 0.5)")
    return df.Filter("Jet_idx[Jet_B3T].size()>=2 || FatJet_idx[FatJet_B3T].size()>=1", "Reco Baseline 3")


def RequestOnlyResolvedRecoJets(df):
    return df.Filter("Jet_idx[Jet_B3T].size()>=2", "Reco Baseline 4")


def GenRecoJetMatching(df):
    df = df.Define("Jet_genJetIdx_matched", "GenRecoJetMatching(event,Jet_idx, GenJet_idx, Jet_B3T, GenJet_B2, GenJet_p4, Jet_p4 , 0.3)")
    df = df.Define("Jet_genMatched", "Jet_genJetIdx_matched>=0")
    return df.Filter("Jet_genJetIdx_matched[Jet_genMatched].size()>=2", "Two different gen-reco jet matches at least")

def DefineHbbCand(df):
<<<<<<< HEAD
    df = df.Define("Jet_HHBtagScore", "GetHHBtagScore(Jet_B3T, Jet_idx, Jet_p4,Jet_btagDeepFlavB, MET_p4.pt(),  MET_p4.phi(), httCand, period, event)") 
=======
    df = df.Define("Jet_HHBtagScore", "GetHHBtagScore(Jet_B3T, Jet_idx, Jet_p4,Jet_btagDeepFlavB, MET_pt,  MET_phi, httCand, period, event)")
>>>>>>> 3520b0f9
    df = df.Define("HbbCandidate", "GetHbbCandidate(Jet_HHBtagScore, Jet_B3T, Jet_p4, Jet_idx)")
    return df<|MERGE_RESOLUTION|>--- conflicted
+++ resolved
@@ -334,10 +334,6 @@
     return df.Filter("Jet_genJetIdx_matched[Jet_genMatched].size()>=2", "Two different gen-reco jet matches at least")
 
 def DefineHbbCand(df):
-<<<<<<< HEAD
-    df = df.Define("Jet_HHBtagScore", "GetHHBtagScore(Jet_B3T, Jet_idx, Jet_p4,Jet_btagDeepFlavB, MET_p4.pt(),  MET_p4.phi(), httCand, period, event)") 
-=======
     df = df.Define("Jet_HHBtagScore", "GetHHBtagScore(Jet_B3T, Jet_idx, Jet_p4,Jet_btagDeepFlavB, MET_pt,  MET_phi, httCand, period, event)")
->>>>>>> 3520b0f9
     df = df.Define("HbbCandidate", "GetHbbCandidate(Jet_HHBtagScore, Jet_B3T, Jet_p4, Jet_idx)")
     return df